// Licensed to the Apache Software Foundation (ASF) under one
// or more contributor license agreements.  See the NOTICE file
// distributed with this work for additional information
// regarding copyright ownership.  The ASF licenses this file
// to you under the Apache License, Version 2.0 (the
// "License"); you may not use this file except in compliance
// with the License.  You may obtain a copy of the License at
//
//   http://www.apache.org/licenses/LICENSE-2.0
//
// Unless required by applicable law or agreed to in writing,
// software distributed under the License is distributed on an
// "AS IS" BASIS, WITHOUT WARRANTIES OR CONDITIONS OF ANY
// KIND, either express or implied.  See the License for the
// specific language governing permissions and limitations
// under the License.

package manager

import (
	"context"

	netv1 "k8s.io/api/networking/v1"
	"k8s.io/apimachinery/pkg/apis/meta/v1/unstructured"
	"k8s.io/apimachinery/pkg/runtime"
	"k8s.io/apimachinery/pkg/runtime/schema"
	ctrl "sigs.k8s.io/controller-runtime"
	"sigs.k8s.io/controller-runtime/pkg/client"
	"sigs.k8s.io/controller-runtime/pkg/manager"
	gatewayv1 "sigs.k8s.io/gateway-api/apis/v1"
	gatewayv1alpha2 "sigs.k8s.io/gateway-api/apis/v1alpha2"

	"github.com/apache/apisix-ingress-controller/api/v1alpha1"
	apiv2 "github.com/apache/apisix-ingress-controller/api/v2"
	"github.com/apache/apisix-ingress-controller/internal/controller"
	"github.com/apache/apisix-ingress-controller/internal/controller/config"
	"github.com/apache/apisix-ingress-controller/internal/controller/indexer"
	"github.com/apache/apisix-ingress-controller/internal/controller/status"
	"github.com/apache/apisix-ingress-controller/internal/manager/readiness"
	"github.com/apache/apisix-ingress-controller/internal/provider"
	types "github.com/apache/apisix-ingress-controller/internal/types"
	"github.com/apache/apisix-ingress-controller/pkg/utils"
	"github.com/go-logr/logr"
)

// K8s
// +kubebuilder:rbac:groups="",resources=events,verbs=create;patch
// +kubebuilder:rbac:groups=coordination.k8s.io,resources=leases,verbs=get;list;watch;create;update;patch;delete
// +kubebuilder:rbac:groups="discovery.k8s.io",resources=endpointslices,verbs=get;list;watch
// +kubebuilder:rbac:groups="",resources=services,verbs=get;list;watch
// +kubebuilder:rbac:groups="",resources=pods,verbs=get;list;watch
// +kubebuilder:rbac:groups="",resources=secrets,verbs=get;list;watch
// +kubebuilder:rbac:groups="",resources=namespaces,verbs=get;list;watch

// CustomResourceDefinition v2
// +kubebuilder:rbac:groups=apisix.apache.org,resources=apisixconsumers,verbs=get;list;watch
// +kubebuilder:rbac:groups=apisix.apache.org,resources=apisixglobalrules,verbs=get;list;watch
// +kubebuilder:rbac:groups=apisix.apache.org,resources=apisixpluginconfigs,verbs=get;list;watch
// +kubebuilder:rbac:groups=apisix.apache.org,resources=apisixroutes,verbs=get;list;watch
// +kubebuilder:rbac:groups=apisix.apache.org,resources=apisixtlses,verbs=get;list;watch
// +kubebuilder:rbac:groups=apisix.apache.org,resources=apisixupstreams,verbs=get;list;watch

// CustomResourceDefinition v2 status
// +kubebuilder:rbac:groups=apisix.apache.org,resources=apisixconsumers/status,verbs=get;update
// +kubebuilder:rbac:groups=apisix.apache.org,resources=apisixglobalrules/status,verbs=get;update
// +kubebuilder:rbac:groups=apisix.apache.org,resources=apisixpluginconfigs/status,verbs=get;update
// +kubebuilder:rbac:groups=apisix.apache.org,resources=apisixroutes/status,verbs=get;update
// +kubebuilder:rbac:groups=apisix.apache.org,resources=apisixtlses/status,verbs=get;update
// +kubebuilder:rbac:groups=apisix.apache.org,resources=apisixupstreams/status,verbs=get;update

// CustomResourceDefinition
// +kubebuilder:rbac:groups=apisix.apache.org,resources=pluginconfigs,verbs=get;list;watch
// +kubebuilder:rbac:groups=apisix.apache.org,resources=gatewayproxies,verbs=get;list;watch
// +kubebuilder:rbac:groups=apisix.apache.org,resources=consumers,verbs=get;list;watch
// +kubebuilder:rbac:groups=apisix.apache.org,resources=consumers/status,verbs=get;update
// +kubebuilder:rbac:groups=apisix.apache.org,resources=backendtrafficpolicies,verbs=get;list;watch
// +kubebuilder:rbac:groups=apisix.apache.org,resources=backendtrafficpolicies/status,verbs=get;update
// +kubebuilder:rbac:groups=apisix.apache.org,resources=httproutepolicies,verbs=get;list;watch
// +kubebuilder:rbac:groups=apisix.apache.org,resources=httproutepolicies/status,verbs=get;update

// GatewayAPI
// +kubebuilder:rbac:groups=gateway.networking.k8s.io,resources=gatewayclasses,verbs=get;list;watch;update
// +kubebuilder:rbac:groups=gateway.networking.k8s.io,resources=gatewayclasses/status,verbs=get;update
// +kubebuilder:rbac:groups=gateway.networking.k8s.io,resources=gateways,verbs=get;list;watch
// +kubebuilder:rbac:groups=gateway.networking.k8s.io,resources=gateways/status,verbs=get;update
// +kubebuilder:rbac:groups=gateway.networking.k8s.io,resources=httproutes,verbs=get;list;watch
// +kubebuilder:rbac:groups=gateway.networking.k8s.io,resources=httproutes/status,verbs=get;update
// +kubebuilder:rbac:groups=gateway.networking.k8s.io,resources=tcproutes,verbs=get;list;watch
// +kubebuilder:rbac:groups=gateway.networking.k8s.io,resources=tcproutes/status,verbs=get;update
// +kubebuilder:rbac:groups=gateway.networking.k8s.io,resources=udproutes,verbs=get;list;watch
// +kubebuilder:rbac:groups=gateway.networking.k8s.io,resources=udproutes/status,verbs=get;update
// +kubebuilder:rbac:groups=gateway.networking.k8s.io,resources=referencegrants,verbs=get;list;watch
// +kubebuilder:rbac:groups=gateway.networking.k8s.io,resources=referencegrants/status,verbs=get;update
// +kubebuilder:rbac:groups=gateway.networking.k8s.io,resources=grpcroutes,verbs=get;list;watch
// +kubebuilder:rbac:groups=gateway.networking.k8s.io,resources=grpcroutes/status,verbs=get;update
// +kubebuilder:rbac:groups=gateway.networking.k8s.io,resources=tlsroutes,verbs=get;list;watch
// +kubebuilder:rbac:groups=gateway.networking.k8s.io,resources=tlsroutes/status,verbs=get;update

// Networking
// +kubebuilder:rbac:groups=networking.k8s.io,resources=ingresses,verbs=get;list;watch
// +kubebuilder:rbac:groups=networking.k8s.io,resources=ingresses/status,verbs=get;update
// +kubebuilder:rbac:groups=networking.k8s.io,resources=ingressclasses,verbs=get;list;watch

type Controller interface {
	SetupWithManager(mgr manager.Manager) error
}

func setupControllers(ctx context.Context, mgr manager.Manager, pro provider.Provider, updater status.Updater, readier readiness.ReadinessManager) ([]Controller, error) {
	setupLog := ctrl.LoggerFrom(ctx).WithName("setup")

	if err := indexer.SetupAPIv1alpha1Indexer(mgr); err != nil {
		setupLog.Error(err, "failed to setup v1alpha1 indexer")
		return nil, err
	}

	runnables := []Controller{}
	if controllers, err := setupGatewayAPIControllers(ctx, mgr, pro, updater, readier); err != nil {
		setupLog.Error(err, "failed to setup Gateway API controllers")
		return nil, err
	} else {
		runnables = append(runnables, controllers...)
	}

	if controllers, err := setupAPIv2Controllers(ctx, mgr, pro, updater, readier); err != nil {
		setupLog.Error(err, "failed to setup API v2 controllers")
		return nil, err
	} else {
		runnables = append(runnables, controllers...)
	}

	// required controller
	runnables = append(runnables, &controller.GatewayProxyController{
		Client:   mgr.GetClient(),
		Scheme:   mgr.GetScheme(),
		Log:      ctrl.LoggerFrom(ctx).WithName("controllers").WithName(types.KindGatewayProxy),
		Provider: pro,
	})
	return runnables, nil
}

func setupGatewayAPIControllers(ctx context.Context, mgr manager.Manager, pro provider.Provider, updater status.Updater, readier readiness.ReadinessManager) ([]Controller, error) {
	if err := indexer.SetupGatewayAPIIndexer(mgr); err != nil {
		return nil, err
	}

	setupLog := ctrl.LoggerFrom(ctx).WithName("setup").WithName("gatewayapi")
	runnables := []Controller{}
	for resource, controller := range map[client.Object]Controller{
		&gatewayv1.GatewayClass{}: &controller.GatewayClassReconciler{
			Client:  mgr.GetClient(),
			Scheme:  mgr.GetScheme(),
			Log:     ctrl.LoggerFrom(ctx).WithName("controllers").WithName(types.KindGatewayClass),
			Updater: updater,
		},
		&gatewayv1.Gateway{}: &controller.GatewayReconciler{
			Client:   mgr.GetClient(),
			Scheme:   mgr.GetScheme(),
			Log:      ctrl.LoggerFrom(ctx).WithName("controllers").WithName(types.KindGateway),
			Provider: pro,
			Updater:  updater,
		},
		&gatewayv1.HTTPRoute{}: &controller.HTTPRouteReconciler{
			Client:   mgr.GetClient(),
			Scheme:   mgr.GetScheme(),
			Log:      ctrl.LoggerFrom(ctx).WithName("controllers").WithName(types.KindHTTPRoute),
			Provider: pro,
			Updater:  updater,
			Readier:  readier,
		},
<<<<<<< HEAD
		&controller.TCPRouteReconciler{ // TODO: pingsix do not support
=======
		&gatewayv1.GRPCRoute{}: &controller.GRPCRouteReconciler{
>>>>>>> 2d07436d
			Client:   mgr.GetClient(),
			Scheme:   mgr.GetScheme(),
			Log:      ctrl.LoggerFrom(ctx).WithName("controllers").WithName(types.KindGRPCRoute),
			Provider: pro,
			Updater:  updater,
			Readier:  readier,
		},
<<<<<<< HEAD
		&controller.UDPRouteReconciler{ // TODO: pingsix do not support
=======
		&gatewayv1alpha2.TCPRoute{}: &controller.TCPRouteReconciler{
>>>>>>> 2d07436d
			Client:   mgr.GetClient(),
			Scheme:   mgr.GetScheme(),
			Log:      ctrl.LoggerFrom(ctx).WithName("controllers").WithName(types.KindTCPRoute),
			Provider: pro,
			Updater:  updater,
			Readier:  readier,
		},
		&gatewayv1alpha2.UDPRoute{}: &controller.UDPRouteReconciler{
			Client:   mgr.GetClient(),
			Scheme:   mgr.GetScheme(),
			Log:      ctrl.LoggerFrom(ctx).WithName("controllers").WithName(types.KindUDPRoute),
			Provider: pro,
			Updater:  updater,
			Readier:  readier,
		},
		&gatewayv1alpha2.TLSRoute{}: &controller.TLSRouteReconciler{
			Client:   mgr.GetClient(),
			Scheme:   mgr.GetScheme(),
			Log:      ctrl.LoggerFrom(ctx).WithName("controllers").WithName(types.KindTLSRoute),
			Provider: pro,
			Updater:  updater,
			Readier:  readier,
		},
		&v1alpha1.Consumer{}: &controller.ConsumerReconciler{
			Client:   mgr.GetClient(),
			Scheme:   mgr.GetScheme(),
			Log:      ctrl.LoggerFrom(ctx).WithName("controllers").WithName(types.KindConsumer),
			Provider: pro,
			Updater:  updater,
			Readier:  readier,
		},
<<<<<<< HEAD
		&controller.ConsumerReconciler{ // TODO: pingsix do not support
=======
	} {
		if utils.HasAPIResource(mgr, resource) {
			runnables = append(runnables, controller)
		} else {
			setupLog.Info("Skipping indexer setup, API not found in cluster", "api", utils.FormatGVK(resource))
		}
	}
	return runnables, nil
}

func setupAPIv2Controllers(ctx context.Context, mgr manager.Manager, pro provider.Provider, updater status.Updater, readier readiness.ReadinessManager) ([]Controller, error) {
	if err := indexer.SetupAPIv2Indexer(mgr); err != nil {
		return nil, err
	}

	setupLog := ctrl.LoggerFrom(ctx).WithName("setup").WithName("apiv2")

	runnables := []Controller{}
	for resource, controller := range map[client.Object]Controller{
		&netv1.IngressClass{}: &controller.IngressClassReconciler{
>>>>>>> 2d07436d
			Client:   mgr.GetClient(),
			Scheme:   mgr.GetScheme(),
			Log:      ctrl.LoggerFrom(ctx).WithName("controllers").WithName(types.KindIngressClass),
			Provider: pro,
		},
<<<<<<< HEAD
		&controller.IngressClassReconciler{ // TODO: pingsix do not support
=======
		&netv1.Ingress{}: &controller.IngressReconciler{
>>>>>>> 2d07436d
			Client:   mgr.GetClient(),
			Scheme:   mgr.GetScheme(),
			Log:      ctrl.LoggerFrom(ctx).WithName("controllers").WithName(types.KindIngress),
			Provider: pro,
			Updater:  updater,
			Readier:  readier,
		},
		&apiv2.ApisixGlobalRule{}: &controller.ApisixGlobalRuleReconciler{
			Client:   mgr.GetClient(),
			Scheme:   mgr.GetScheme(),
			Log:      ctrl.LoggerFrom(ctx).WithName("controllers").WithName(types.KindApisixGlobalRule),
			Provider: pro,
			Updater:  updater,
			Readier:  readier,
		},
		&apiv2.ApisixRoute{}: &controller.ApisixRouteReconciler{
			Client:   mgr.GetClient(),
			Scheme:   mgr.GetScheme(),
			Log:      ctrl.LoggerFrom(ctx).WithName("controllers").WithName(types.KindApisixRoute),
			Provider: pro,
			Updater:  updater,
			Readier:  readier,
		},
<<<<<<< HEAD
		&controller.ApisixConsumerReconciler{ // TODO: pingsix do not support
=======
		&apiv2.ApisixConsumer{}: &controller.ApisixConsumerReconciler{
>>>>>>> 2d07436d
			Client:   mgr.GetClient(),
			Scheme:   mgr.GetScheme(),
			Log:      ctrl.LoggerFrom(ctx).WithName("controllers").WithName(types.KindApisixConsumer),
			Provider: pro,
			Updater:  updater,
			Readier:  readier,
		},
		&apiv2.ApisixPluginConfig{}: &controller.ApisixPluginConfigReconciler{
			Client:  mgr.GetClient(),
			Scheme:  mgr.GetScheme(),
			Log:     ctrl.LoggerFrom(ctx).WithName("controllers").WithName(types.KindApisixPluginConfig),
			Updater: updater,
		},
		&apiv2.ApisixTls{}: &controller.ApisixTlsReconciler{
			Client:   mgr.GetClient(),
			Scheme:   mgr.GetScheme(),
			Log:      ctrl.LoggerFrom(ctx).WithName("controllers").WithName(types.KindApisixTls),
			Provider: pro,
			Updater:  updater,
			Readier:  readier,
		},
		&apiv2.ApisixUpstream{}: &controller.ApisixUpstreamReconciler{
			Client:  mgr.GetClient(),
			Scheme:  mgr.GetScheme(),
			Log:     ctrl.LoggerFrom(ctx).WithName("controllers").WithName(types.KindApisixUpstream),
			Updater: updater,
		},
	} {
		if utils.HasAPIResource(mgr, resource) {
			runnables = append(runnables, controller)
		} else {
			setupLog.Info("Skipping indexer setup, API not found in cluster", "api", utils.FormatGVK(resource))
		}
	}
	return runnables, nil
}

func registerReadiness(mgr manager.Manager, readier readiness.ReadinessManager) {
	log := ctrl.LoggerFrom(context.Background()).WithName("readiness")

	registerAPIv2ForReadiness(mgr, log, readier)
	if !config.ControllerConfig.DisableGatewayAPI {
		registerGatewayAPIForReadiness(mgr, log, readier)
	}
	registerAPIv1alpha1ForReadiness(mgr, log, readier)
}

func registerGatewayAPIForReadiness(
	mgr manager.Manager,
	log logr.Logger,
	readier readiness.ReadinessManager,
) {
	var installed []schema.GroupVersionKind
	for _, resource := range []client.Object{
		&gatewayv1.HTTPRoute{},
		&gatewayv1.GRPCRoute{},
		&gatewayv1alpha2.TCPRoute{},
		&gatewayv1alpha2.UDPRoute{},
		&gatewayv1alpha2.TLSRoute{},
	} {
		gvk := types.GvkOf(resource)
		if utils.HasAPIResource(mgr, resource) {
			installed = append(installed, gvk)
		} else {
			log.Info("Skipping readiness registration, API not found", "gvk", gvk)
		}
	}
	if len(installed) == 0 {
		return
	}

	readier.RegisterGVK(readiness.GVKConfig{GVKs: installed})
}

func registerAPIv2ForReadiness(
	mgr manager.Manager,
	log logr.Logger,
	readier readiness.ReadinessManager,
) {
	var installed []schema.GroupVersionKind
	for _, resource := range []client.Object{
		&netv1.Ingress{},
		&apiv2.ApisixRoute{},
		&apiv2.ApisixGlobalRule{},
		&apiv2.ApisixPluginConfig{},
		&apiv2.ApisixTls{},
		&apiv2.ApisixConsumer{},
		&apiv2.ApisixUpstream{},
	} {
		gvk := types.GvkOf(resource)
		if utils.HasAPIResource(mgr, resource) {
			installed = append(installed, gvk)
		} else {
			log.Info("Skipping readiness registration, API not found", "gvk", gvk)
		}
	}

	if len(installed) == 0 {
		return
	}

	readier.RegisterGVK(readiness.GVKConfig{
		GVKs: installed,
		Filter: readiness.GVKFilter(func(obj *unstructured.Unstructured) bool {
			icName, _, _ := unstructured.NestedString(obj.Object, "spec", "ingressClassName")
			ingressClass, _ := controller.FindMatchingIngressClassByName(context.Background(), mgr.GetClient(), log, icName)
			return ingressClass != nil
		}),
	})
}

func registerAPIv1alpha1ForReadiness(
	mgr manager.Manager,
	log logr.Logger,
	readier readiness.ReadinessManager,
) {
	var installed []schema.GroupVersionKind
	for _, resource := range []client.Object{
		&v1alpha1.Consumer{},
	} {
		gvk := types.GvkOf(resource)
		if utils.HasAPIResource(mgr, resource) {
			installed = append(installed, gvk)
		} else {
			log.Info("Skipping readiness registration, API not found", "gvk", gvk)
		}
	}
	if len(installed) == 0 {
		return
	}

	readier.RegisterGVK(readiness.GVKConfig{
		GVKs: installed,
		Filter: readiness.GVKFilter(func(obj *unstructured.Unstructured) bool {
			consumer := &v1alpha1.Consumer{}
			if err := runtime.DefaultUnstructuredConverter.FromUnstructured(obj.Object, consumer); err != nil {
				return false
			}
			return controller.MatchConsumerGatewayRef(context.Background(), mgr.GetClient(), log, consumer)
		}),
	})
}<|MERGE_RESOLUTION|>--- conflicted
+++ resolved
@@ -167,11 +167,7 @@
 			Updater:  updater,
 			Readier:  readier,
 		},
-<<<<<<< HEAD
-		&controller.TCPRouteReconciler{ // TODO: pingsix do not support
-=======
 		&gatewayv1.GRPCRoute{}: &controller.GRPCRouteReconciler{
->>>>>>> 2d07436d
 			Client:   mgr.GetClient(),
 			Scheme:   mgr.GetScheme(),
 			Log:      ctrl.LoggerFrom(ctx).WithName("controllers").WithName(types.KindGRPCRoute),
@@ -179,11 +175,7 @@
 			Updater:  updater,
 			Readier:  readier,
 		},
-<<<<<<< HEAD
-		&controller.UDPRouteReconciler{ // TODO: pingsix do not support
-=======
 		&gatewayv1alpha2.TCPRoute{}: &controller.TCPRouteReconciler{
->>>>>>> 2d07436d
 			Client:   mgr.GetClient(),
 			Scheme:   mgr.GetScheme(),
 			Log:      ctrl.LoggerFrom(ctx).WithName("controllers").WithName(types.KindTCPRoute),
@@ -215,9 +207,6 @@
 			Updater:  updater,
 			Readier:  readier,
 		},
-<<<<<<< HEAD
-		&controller.ConsumerReconciler{ // TODO: pingsix do not support
-=======
 	} {
 		if utils.HasAPIResource(mgr, resource) {
 			runnables = append(runnables, controller)
@@ -238,17 +227,12 @@
 	runnables := []Controller{}
 	for resource, controller := range map[client.Object]Controller{
 		&netv1.IngressClass{}: &controller.IngressClassReconciler{
->>>>>>> 2d07436d
 			Client:   mgr.GetClient(),
 			Scheme:   mgr.GetScheme(),
 			Log:      ctrl.LoggerFrom(ctx).WithName("controllers").WithName(types.KindIngressClass),
 			Provider: pro,
 		},
-<<<<<<< HEAD
-		&controller.IngressClassReconciler{ // TODO: pingsix do not support
-=======
 		&netv1.Ingress{}: &controller.IngressReconciler{
->>>>>>> 2d07436d
 			Client:   mgr.GetClient(),
 			Scheme:   mgr.GetScheme(),
 			Log:      ctrl.LoggerFrom(ctx).WithName("controllers").WithName(types.KindIngress),
@@ -272,11 +256,7 @@
 			Updater:  updater,
 			Readier:  readier,
 		},
-<<<<<<< HEAD
-		&controller.ApisixConsumerReconciler{ // TODO: pingsix do not support
-=======
 		&apiv2.ApisixConsumer{}: &controller.ApisixConsumerReconciler{
->>>>>>> 2d07436d
 			Client:   mgr.GetClient(),
 			Scheme:   mgr.GetScheme(),
 			Log:      ctrl.LoggerFrom(ctx).WithName("controllers").WithName(types.KindApisixConsumer),
